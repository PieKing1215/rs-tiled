--- conflicted
+++ resolved
@@ -22,11 +22,8 @@
      */
     pub layer_index: Option<u32>,
     pub properties: Properties,
-<<<<<<< HEAD
-=======
     /// The ID of the layer, as shown in the editor.
     /// Layer ID stays the same even if layers are reordered or modified in the editor.
->>>>>>> f3042386
     pub id: u32,
 }
 
@@ -36,33 +33,20 @@
         attrs: Vec<OwnedAttribute>,
         layer_index: Option<u32>,
     ) -> Result<ObjectGroup, TiledError> {
-<<<<<<< HEAD
-        let ((o, v, c, n, px, py), id) = get_attrs!(
-=======
-        let ((o, v, c, n, id), ()) = get_attrs!(
->>>>>>> f3042386
+        let ((o, v, c, n, px, py, id), ()) = get_attrs!(
             attrs,
             optionals: [
                 ("opacity", opacity, |v:String| v.parse().ok()),
                 ("visible", visible, |v:String| v.parse().ok().map(|x:i32| x == 1)),
                 ("color", colour, |v:String| v.parse().ok()),
-<<<<<<< HEAD
                 ("name", name, |v:String| v.into()),
                 ("parallaxx", parallax_x, |v:String| v.parse().ok()),
                 ("parallaxy", parallax_y, |v:String| v.parse().ok()),
-            ],
-            required: [
                 ("id", id, |v:String| v.parse::<u32>().ok()),
-            ],
-            TiledError::MalformedAttributes("object groups must have a name".to_string())
-=======
-                ("name", name, |v:String| Some(v)),
-                ("id", id, |v:String| v.parse().ok()),
             ],
             required: [],
             // this error should never happen since there are no required attrs
             TiledError::MalformedAttributes("object group parsing error".to_string())
->>>>>>> f3042386
         );
         let mut objects = Vec::new();
         let mut properties = HashMap::new();
@@ -86,11 +70,7 @@
             colour: c,
             layer_index,
             properties,
-<<<<<<< HEAD
-            id,
-=======
             id: id.unwrap_or(0),
->>>>>>> f3042386
         })
     }
 }
